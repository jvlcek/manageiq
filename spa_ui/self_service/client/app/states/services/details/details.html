--- conflicted
+++ resolved
@@ -41,14 +41,9 @@
             </dl>
           </div>
           <div class="col-lg-2 col-md-2 col-sm-2 col-xs-2">
-<<<<<<< HEAD
+            <button class="btn btn-danger" type="button" ng-click="vm.removeService()">Remove Service</button>
             <button class="btn btn-primary" type="button" ng-click="vm.editServiceModal()">Edit Service Details</button>
-=======
-            <button class="btn btn-danger" type="button" ng-click="vm.removeService()">Remove Service</button>
->>>>>>> dc224bb1
           </div>
-        </div>
-      </div>
       <dl>
         <dt>Description</dt>
         <dd>{{ ::vm.service.long_description || vm.service.description }}</dd>

<div>
  <div ng-if=" !vm.dialog.label ">
    <h2>No Provisioning Dialog Available.</h2>
  </div>
  <div ng-if=" vm.dialog.label ">
    <div>
      <h2 class="text-capitalize no-wrap">{{ ::vm.dialog.label }} </h2>
      <h4>{{ ::vm.dialog.description }}</h4>
    </div>
    <tabset>
      <tab ng-repeat="dialogTab in ::vm.dialog.dialog_tabs " heading="{{ ::dialogTab.label }}">
        <div ng-repeat="dialogGroup in ::dialogTab.dialog_groups ">
          <div class="panel panel-default">
            <div class="panel-heading">
              <strong>{{ ::dialogGroup.label }}</strong>
            </div>
            <div class="panel-body">
              <form
                ng-repeat="dialogField in ::dialogGroup.dialog_fields "
                ng-init="inputTitle = dialogField.description"
                class="form-horizontal">
                <div class="form-group">
                  <div class="col-sm-3">
                    {{ ::dialogField.label }}
                  </div>

                  <div ng-switch on="dialogField.type" class="col-sm-9">
                    <input
                      ng-switch-when="DialogFieldTextBox"
                      ng-model="dialogField.default_value"
                      ng-disabled="{{ ::dialogField.read_only || vm.inputDisabled }}"
                      class="form-control"
                      type="{{ dialogField.options.protected ? 'password' : 'text' }}"
                      title="{{ ::inputTitle }}"
                      value="{{ vm.options? vm.parsedOptions[dialogField.name] : dialogField.default_value }}">
                    </input>

                    <textarea
                      ng-switch-when="DialogFieldTextAreaBox"
                      ng-model="dialogField.default_value"
                      ng-disabled="{{ ::dialogField.read_only || vm.inputDisabled }}"
                      class="form-control"
                      title="{{ ::inputTitle }}"
                      rows="4">{{ vm.options? vm.parsedOptions[dialogField.name] : dialogField.default_value }}
                    </textarea>

                    <input
                      ng-switch-when="DialogFieldCheckBox"
                      ng-model="dialogField.default_value"
                      ng-true-value="'t'"
                      ng-disabled="{{ ::dialogField.read_only || vm.inputDisabled }}"
                      class="form-control"
                      type="checkbox"
                      title="{{ ::inputTitle }}"
                      ng-checked="vm.parsedOptions[dialogField.name] == 't' || dialogField.default_value == 't'">
                    </input>

                    <select
                      ng-switch-when="DialogFieldDropDownList"
                                ng-model="dialogField.default_value"
                      ng-disabled="{{ ::dialogField.read_only || vm.inputDisabled}}"
                      class="form-control">
                      <option ng-if="vm.options">{{vm.parsedOptions[dialogField.name]}}</option>
                      <option ng-if="!vm.options" ng-repeat="fieldValue in ::dialogField.values"
                      value="{{ ::fieldValue[0] }}">
                      {{ ::fieldValue[1] }}
                      </option>
                    </select>
<<<<<<< HEAD
                    <div ng-switch-when="DialogFieldDateControl">
                      <input
                        ng-if=" vm.inputDisabled || dialogField.read_only "
                        ng-disabled="true"
                        class="form-control"
                        value="{{ vm.options? vm.parsedOptions[dialogField.name] : dialogField.default_value }}">
                      <input
                        ng-if="!vm.inputDisabled && !dialogField.read_only"
                        pf-datepicker options="vm.dateOptions"
                        date="dialogField.default_value">
                    </div>
=======

                    <span
                      ng-switch-when="DialogFieldRadioButton"
                      class="btn-group">
                      <label ng-if="vm.options">{{ vm.parsedOptions[dialogField.name] }}</label>
                      <label
                        ng-if="!vm.options"
                        class="btn btn-primary"
                        ng-repeat="fieldValue in dialogField.values">
                        <input
                          type="radio"
                          ng-model="dialogField.default_value"
                          name="{{ dialogField.name }}"
                          ng-disabled="{{ ::dialogField.read_only || vm.inputDisabled }}"
                          value="{{ ::fieldValue[0] }}"/>
                        {{ ::fieldValue[1] }}
                      </label>
                    </span>

>>>>>>> 6415959e
                    <span ng-switch-default ng-hide="true"></span>
                  </div>
                </div>
              </form>
            </div>
          </div>
        </div>
      </tab>
    </tabset>
  </div>
</div><|MERGE_RESOLUTION|>--- conflicted
+++ resolved
@@ -66,19 +66,6 @@
                       {{ ::fieldValue[1] }}
                       </option>
                     </select>
-<<<<<<< HEAD
-                    <div ng-switch-when="DialogFieldDateControl">
-                      <input
-                        ng-if=" vm.inputDisabled || dialogField.read_only "
-                        ng-disabled="true"
-                        class="form-control"
-                        value="{{ vm.options? vm.parsedOptions[dialogField.name] : dialogField.default_value }}">
-                      <input
-                        ng-if="!vm.inputDisabled && !dialogField.read_only"
-                        pf-datepicker options="vm.dateOptions"
-                        date="dialogField.default_value">
-                    </div>
-=======
 
                     <span
                       ng-switch-when="DialogFieldRadioButton"
@@ -98,7 +85,17 @@
                       </label>
                     </span>
 
->>>>>>> 6415959e
+                    <div ng-switch-when="DialogFieldDateControl">
+                      <input
+                        ng-if=" vm.inputDisabled || dialogField.read_only "
+                        ng-disabled="true"
+                        class="form-control"
+                        value="{{ vm.options? vm.parsedOptions[dialogField.name] : dialogField.default_value }}">
+                      <input
+                        ng-if="!vm.inputDisabled && !dialogField.read_only"
+                        pf-datepicker options="vm.dateOptions"
+                        date="dialogField.default_value">
+                    </div>
                     <span ng-switch-default ng-hide="true"></span>
                   </div>
                 </div>

---
object_type: class
version: 1.0
object:
  attributes:
    description: Automation Requests
    display_name: 
    name: Deployment
    type: 
    inherits: 
    visibility: 
    owner: 
  schema:
  - field:
      aetype: state
      name: analyze_deployment
      display_name: 
      datatype: string
      priority: 1
      owner: 
      default_value: METHOD::analyze_deployment
      substitute: true
      message: create
      visibility: 
      collect: 
      scope: 
      description: 
      condition: 
      on_entry: 
      on_exit: 
      on_error: cleanup
      max_retries: 
      max_time: 
  - field:
      aetype: state
      name: provision
      display_name: 
      datatype: string
      priority: 2
      owner: 
      default_value: METHOD::provision
      substitute: true
      message: create
      visibility: 
      collect: 
      scope: 
      description: 
      condition: 
      on_entry: 
      on_exit: 
      on_error: cleanup
      max_retries: '100'
      max_time: 
  - field:
      aetype: state
      name: post_provision
      display_name: 
      datatype: string
      priority: 3
      owner: 
      default_value: METHOD::post_provision
      substitute: true
      message: create
      visibility: 
      collect: 
      scope: 
      description: 
      condition: 
      on_entry: 
      on_exit: 
      on_error: cleanup
      max_retries: '100'
      max_time: 
  - field:
      aetype: state
      name: check_ssh
      display_name: 
      datatype: string
      priority: 4
      owner: 
      default_value: METHOD::check_ssh
      substitute: true
      message: create
      visibility: 
      collect: 
      scope: 
      description: 
      condition: 
      on_entry: 
      on_exit: 
      on_error: cleanup
      max_retries: 
      max_time: 
  - field:
      aetype: state
      name: pre_validate
      display_name: 
      datatype: string
      priority: 5
      owner: 
      default_value: METHOD::pre_validate
      substitute: true
      message: create
      visibility: 
      collect: 
      scope: 
      description: 
      condition: 
      on_entry: 
      on_exit: 
<<<<<<< HEAD
      on_error: 
      max_retries: 
      max_time: 
  - field:
      aetype: state
      name: create_ansible_inventory
      display_name: 
      datatype: string
      priority: 6
      owner: 
      default_value: METHOD::create_ansible_inventory
      substitute: true
      message: create
      visibility: 
      collect: 
      scope: 
      description: 
      condition: 
      on_entry: 
      on_exit: 
      on_error: 
=======
      on_error: cleanup
>>>>>>> a68a1c91
      max_retries: 
      max_time:
  - field:
      aetype: state
      name: master_pre_deployment
      display_name: 
      datatype: string
      priority: 6
      owner: 
      default_value: METHOD::pre_deployment
      substitute: true
      message: create
      visibility: 
      collect: 
      scope: 
      description: 
      condition: 
      on_entry: 
      on_exit: 
      on_error: cleanup
      max_retries: 
      max_time: 
  - field:
      aetype: state
      name: ansible_deployment
      display_name: 
<<<<<<< HEAD
      datatype: string
      priority: 8
=======
      datatype: 
      priority: 7
>>>>>>> a68a1c91
      owner: 
      default_value: METHOD::deployment
      substitute: true
      message: create
      visibility: 
      collect: 
      scope: 
      description: 
      condition: 
      on_entry: 
      on_exit: 
      on_error: cleanup
      max_retries: 
      max_time: 
  - field:
      aetype: state
      name: add_provider
      display_name: 
<<<<<<< HEAD
      datatype: string
      priority: 9
=======
      datatype: 
      priority: 8
>>>>>>> a68a1c91
      owner: 
      default_value: METHOD::add_provider
      substitute: true
      message: create
      visibility: 
      collect: 
      scope: 
      description: 
      condition: 
      on_entry: 
      on_exit: 
      on_error: cleanup
      max_retries: 
      max_time: 
  - field:
      aetype: state
      name: clean_up
      display_name: 
<<<<<<< HEAD
      datatype: string
      priority: 10
=======
      datatype: 
      priority: 9
>>>>>>> a68a1c91
      owner: 
      default_value: METHOD::cleanup
      substitute: true
      message: create
      visibility: 
      collect: 
      scope: 
      description: 
      condition: 
      on_entry: 
      on_exit: 
      on_error: 
      max_retries: 
      max_time: <|MERGE_RESOLUTION|>--- conflicted
+++ resolved
@@ -108,31 +108,7 @@
       condition: 
       on_entry: 
       on_exit: 
-<<<<<<< HEAD
-      on_error: 
-      max_retries: 
-      max_time: 
-  - field:
-      aetype: state
-      name: create_ansible_inventory
-      display_name: 
-      datatype: string
-      priority: 6
-      owner: 
-      default_value: METHOD::create_ansible_inventory
-      substitute: true
-      message: create
-      visibility: 
-      collect: 
-      scope: 
-      description: 
-      condition: 
-      on_entry: 
-      on_exit: 
-      on_error: 
-=======
       on_error: cleanup
->>>>>>> a68a1c91
       max_retries: 
       max_time:
   - field:
@@ -159,13 +135,8 @@
       aetype: state
       name: ansible_deployment
       display_name: 
-<<<<<<< HEAD
-      datatype: string
-      priority: 8
-=======
       datatype: 
       priority: 7
->>>>>>> a68a1c91
       owner: 
       default_value: METHOD::deployment
       substitute: true
@@ -184,13 +155,8 @@
       aetype: state
       name: add_provider
       display_name: 
-<<<<<<< HEAD
-      datatype: string
-      priority: 9
-=======
       datatype: 
       priority: 8
->>>>>>> a68a1c91
       owner: 
       default_value: METHOD::add_provider
       substitute: true
@@ -209,13 +175,8 @@
       aetype: state
       name: clean_up
       display_name: 
-<<<<<<< HEAD
-      datatype: string
-      priority: 10
-=======
       datatype: 
       priority: 9
->>>>>>> a68a1c91
       owner: 
       default_value: METHOD::cleanup
       substitute: true

require "MiqSshUtil"

describe ConversionHost do
  let(:apst) { FactoryBot.create(:service_template_ansible_playbook) }

  context "provider independent methods" do
<<<<<<< HEAD
    let(:host) { FactoryBot.create(:host) }
    let(:vm) { FactoryBot.create(:vm_or_template) }
    let(:conversion_host_1) { FactoryBot.create(:conversion_host, :resource => host) }
    let(:conversion_host_2) { FactoryBot.create(:conversion_host, :resource => vm) }
    let(:task_1) { FactoryBot.create(:service_template_transformation_plan_task, :state => 'active', :conversion_host => conversion_host_1) }
    let(:task_2) { FactoryBot.create(:service_template_transformation_plan_task, :conversion_host => conversion_host_1) }
    let(:task_3) { FactoryBot.create(:service_template_transformation_plan_task, :state => 'active', :conversion_host => conversion_host_2) }
=======
    let(:host) { FactoryGirl.create(:host) }
    let(:vm) { FactoryGirl.create(:vm) }
    let(:conversion_host_1) { FactoryGirl.create(:conversion_host, :resource => host, :address => '10.0.0.1') }
    let(:conversion_host_2) { FactoryGirl.create(:conversion_host, :resource => vm, :address => '10.0.1.1') }
    let(:task_1) { FactoryGirl.create(:service_template_transformation_plan_task, :state => 'active', :conversion_host => conversion_host_1) }
    let(:task_2) { FactoryGirl.create(:service_template_transformation_plan_task, :conversion_host => conversion_host_1) }
    let(:task_3) { FactoryGirl.create(:service_template_transformation_plan_task, :state => 'active', :conversion_host => conversion_host_2) }
>>>>>>> c6174684

    before do
      allow(conversion_host_1).to receive(:active_tasks).and_return([task_1])
      allow(conversion_host_2).to receive(:active_tasks).and_return([task_3])

      allow(host).to receive(:ipaddresses).and_return(['10.0.0.1', 'FE80:0000:0000:0000:0202:B3FF:FE1E:8329', '192.168.0.1'])
      allow(host).to receive(:ipaddress).and_return(nil)
      allow(vm).to receive(:ipaddresses).and_return(['10.0.1.1', 'FE80::0202:B3FF:FE1E:3267', '192.168.1.1'])
    end

    context "#eligible?" do
      it "fails when no source transport method is enabled" do
        allow(conversion_host_1).to receive(:source_transport_method).and_return(nil)
        allow(conversion_host_1).to receive(:check_ssh_connection).and_return(true)
        allow(conversion_host_1).to receive(:check_concurrent_tasks).and_return(true)
        expect(conversion_host_1.eligible?).to eq(false)
      end

      it "fails when no source transport method is enabled" do
        allow(conversion_host_1).to receive(:source_transport_method).and_return('vddk')
        allow(conversion_host_1).to receive(:check_ssh_connection).and_return(false)
        allow(conversion_host_1).to receive(:check_concurrent_tasks).and_return(true)
        expect(conversion_host_1.eligible?).to eq(false)
      end

      it "fails when no source transport method is enabled" do
        allow(conversion_host_1).to receive(:source_transport_method).and_return('vddk')
        allow(conversion_host_1).to receive(:check_ssh_connection).and_return(true)
        allow(conversion_host_1).to receive(:check_concurrent_tasks).and_return(false)
        expect(conversion_host_1.eligible?).to eq(false)
      end

      it "succeeds when all criteria are met" do
        allow(conversion_host_1).to receive(:source_transport_method).and_return('vddk')
        allow(conversion_host_1).to receive(:check_ssh_connection).and_return(true)
        allow(conversion_host_1).to receive(:check_concurrent_tasks).and_return(true)
        expect(conversion_host_1.eligible?).to eq(true)
      end
    end

    context "#check_concurrent_tasks" do
      context "default max concurrent tasks is equal to current active tasks" do
        before { stub_settings_merge(:transformation => {:limits => {:max_concurrent_tasks_per_host => 1}}) }
        it { expect(conversion_host_1.check_concurrent_tasks).to eq(false) }
      end

      context "default max concurrent tasks is greater than current active tasks" do
        before { stub_settings_merge(:transformation => {:limits => {:max_concurrent_tasks_per_host => 10}}) }
        it { expect(conversion_host_1.check_concurrent_tasks).to eq(true) }
      end

      context "host's max concurrent tasks is equal to current active tasks" do
        before { conversion_host_1.max_concurrent_tasks = "1" }
        it { expect(conversion_host_1.check_concurrent_tasks).to eq(false) }
      end

      context "host's max concurrent tasks greater than current active tasks" do
        before { conversion_host_2.max_concurrent_tasks = "2" }
        it { expect(conversion_host_2.check_concurrent_tasks).to eq(true) }
      end
    end

    context "#source_transport_method" do
      it { expect(conversion_host_2.source_transport_method).to be_nil }

      context "ssh transport enabled" do
        before { conversion_host_2.ssh_transport_supported = true }
        it { expect(conversion_host_2.source_transport_method).to eq('ssh') }

        context "vddk transport enabled" do
          before { conversion_host_2.vddk_transport_supported = true }
          it { expect(conversion_host_2.source_transport_method).to eq('vddk') }
        end
      end
    end

    context "#ipaddress" do
      it "returns first IP address if 'address' is nil" do
        expect(conversion_host_1.ipaddress).to eq('10.0.0.1')
        expect(conversion_host_2.ipaddress).to eq('10.0.1.1')
        expect(conversion_host_1.ipaddress('ipv4')).to eq('10.0.0.1')
        expect(conversion_host_2.ipaddress('ipv4')).to eq('10.0.1.1')
        expect(conversion_host_1.ipaddress('ipv6')).to eq('FE80:0000:0000:0000:0202:B3FF:FE1E:8329')
        expect(conversion_host_2.ipaddress('ipv6')).to eq('FE80::0202:B3FF:FE1E:3267')
      end

      context "when address is set" do
        before do
          allow(conversion_host_1).to receive(:address).and_return('172.16.0.1')
          allow(conversion_host_2).to receive(:address).and_return('2001:0DB8:85A3:0000:0000:8A2E:0370:7334')
        end

        it "returns 'address' if family matches, is invalid or is nil" do
          expect(conversion_host_1.ipaddress).to eq('172.16.0.1')
          expect(conversion_host_2.ipaddress).to eq('10.0.1.1')
          expect(conversion_host_1.ipaddress('ipv4')).to eq('172.16.0.1')
          expect(conversion_host_2.ipaddress('ipv4')).to eq('10.0.1.1')
          expect(conversion_host_1.ipaddress('ipv6')).to eq('FE80:0000:0000:0000:0202:B3FF:FE1E:8329')
          expect(conversion_host_2.ipaddress('ipv6')).to eq('2001:0DB8:85A3:0000:0000:8A2E:0370:7334')
        end
      end
    end

    context "#kill_process" do
      it "returns false if if kill command failed" do
        allow(conversion_host_1).to receive(:connect_ssh).and_raise('Unexpected failure')
        expect(conversion_host_1.kill_process('1234', 'KILL')).to eq(false)
      end

      it "returns true if if kill command succeeded" do
        allow(conversion_host_1).to receive(:connect_ssh)
        expect(conversion_host_1.kill_process('1234', 'KILL')).to eq(true)
      end
    end
  end

  shared_examples_for "#check_ssh_connection" do
    it "fails when SSH send an error" do
      allow(conversion_host).to receive(:connect).and_raise('Unexpected failure')
      expect(conversion_host.check_ssh_connection).to eq(false)
    end

    it "succeeds when SSH command succeeds" do
      allow(conversion_host).to receive(:connect_ssh)
      expect(conversion_host.check_ssh_connection).to eq(true)
    end
  end

  context "resource provider is rhevm" do
    let(:ems) { FactoryBot.create(:ems_redhat, :zone => FactoryBot.create(:zone)) }
    let(:host) { FactoryBot.create(:host_redhat, :ext_management_system => ems) }
    let(:conversion_host) { FactoryBot.create(:conversion_host, :resource => host, :vddk_transport_supported => true) }

    context "host userid is nil" do
      before { allow(host).to receive(:authentication_userid).and_return(nil) }
      it { expect(conversion_host.check_ssh_connection).to eq(false) }
    end

    context "host userid is set" do
      before { allow(host).to receive(:authentication_userid).and_return('root') }

      context "and host password is nil" do
        before { allow(host).to receive(:authentication_password).and_return(nil) }
        it { expect(conversion_host.check_ssh_connection).to eq(false) }
      end

      context "and host password is set" do
        before { allow(host).to receive(:authentication_password).and_return('password') }
        it_behaves_like "#check_ssh_connection"
      end
    end
  end

  context "resource provider is openstack" do
    let(:ems) { FactoryBot.create(:ems_openstack, :zone => FactoryBot.create(:zone)) }
    let(:vm) { FactoryBot.create(:vm_openstack, :ext_management_system => ems) }
    let(:conversion_host) { FactoryBot.create(:conversion_host, :resource => vm, :vddk_transport_supported => true) }

    context "ems authentications is empty" do
      it { expect(conversion_host.check_ssh_connection).to be(false) }
    end

    context "ems authentications contains ssh_auth" do
      let(:ssh_auth) { FactoryBot.create(:authentication_ssh_keypair, :resource => ems) }

      before do
        allow(ems).to receive(:authentications).and_return(ssh_auth)
        allow(ssh_auth).to receive(:where).with(:authype => 'ssh_keypair').and_return(ssh_auth)
        allow(ssh_auth).to receive(:where).and_return(ssh_auth)
        allow(ssh_auth).to receive(:not).with(:userid => nil, :auth_key => nil).and_return([ssh_auth])
      end

      it_behaves_like "#check_ssh_connection"
    end
  end
end<|MERGE_RESOLUTION|>--- conflicted
+++ resolved
@@ -4,7 +4,6 @@
   let(:apst) { FactoryBot.create(:service_template_ansible_playbook) }
 
   context "provider independent methods" do
-<<<<<<< HEAD
     let(:host) { FactoryBot.create(:host) }
     let(:vm) { FactoryBot.create(:vm_or_template) }
     let(:conversion_host_1) { FactoryBot.create(:conversion_host, :resource => host) }
@@ -12,15 +11,6 @@
     let(:task_1) { FactoryBot.create(:service_template_transformation_plan_task, :state => 'active', :conversion_host => conversion_host_1) }
     let(:task_2) { FactoryBot.create(:service_template_transformation_plan_task, :conversion_host => conversion_host_1) }
     let(:task_3) { FactoryBot.create(:service_template_transformation_plan_task, :state => 'active', :conversion_host => conversion_host_2) }
-=======
-    let(:host) { FactoryGirl.create(:host) }
-    let(:vm) { FactoryGirl.create(:vm) }
-    let(:conversion_host_1) { FactoryGirl.create(:conversion_host, :resource => host, :address => '10.0.0.1') }
-    let(:conversion_host_2) { FactoryGirl.create(:conversion_host, :resource => vm, :address => '10.0.1.1') }
-    let(:task_1) { FactoryGirl.create(:service_template_transformation_plan_task, :state => 'active', :conversion_host => conversion_host_1) }
-    let(:task_2) { FactoryGirl.create(:service_template_transformation_plan_task, :conversion_host => conversion_host_1) }
-    let(:task_3) { FactoryGirl.create(:service_template_transformation_plan_task, :state => 'active', :conversion_host => conversion_host_2) }
->>>>>>> c6174684
 
     before do
       allow(conversion_host_1).to receive(:active_tasks).and_return([task_1])

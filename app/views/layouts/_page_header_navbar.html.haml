%ul{:class => "nav navbar-nav navbar-primary persistent-secondary", :id => "maintab"}
<<<<<<< HEAD
  -Menu::Manager.menu do |menu_section|
    -if menu_section.visible?(User.current_userid)
=======
  - Menu::Manager.menu do |menu_section|
    - if menu_section.visible?
>>>>>>> 3099a4c3
      %li{:class => primary_nav_class(menu_section.id)}
        %a{:href         => menu_section.url,
           :class        => "dropdown-toggle visible-xs visible-sm",
           "data-toggle" => "dropdown",
           :onclick      => 'return miqCheckForChanges()'}
          = h(_(menu_section.name))
        %a{:href         => menu_section.url,
           :class       => "dropdown-toggle visible-md visible-lg",
           "data-hover" => "dropdown",
           "data-delay" => "1000",
           :onclick     => 'return miqCheckForChanges()'}
          = h(_(menu_section.name))

        %ul{:class => primary_nav_class2(menu_section.id)}
          - menu_section.items.each do |menu_item|
            - if menu_item.visible?
              %li{:class => secondary_nav_class(menu_item.id)}
                %a{:href    => menu_item.url,
                   :onclick => 'return miqCheckForChanges()'}= _(menu_item.name)<|MERGE_RESOLUTION|>--- conflicted
+++ resolved
@@ -1,11 +1,6 @@
 %ul{:class => "nav navbar-nav navbar-primary persistent-secondary", :id => "maintab"}
-<<<<<<< HEAD
-  -Menu::Manager.menu do |menu_section|
-    -if menu_section.visible?(User.current_userid)
-=======
   - Menu::Manager.menu do |menu_section|
-    - if menu_section.visible?
->>>>>>> 3099a4c3
+    - if menu_section.visible?(User.current_userid)
       %li{:class => primary_nav_class(menu_section.id)}
         %a{:href         => menu_section.url,
            :class        => "dropdown-toggle visible-xs visible-sm",

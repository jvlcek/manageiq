# TODO: Separate collection from parsing (perhaps collecting in parallel a la RHEVM)

module ManageIQ::Providers
  class Openstack::CloudManager::RefreshParser < ManageIQ::Providers::CloudManager::RefreshParser
    include ManageIQ::Providers::Openstack::RefreshParserCommon::HelperMethods
    include ManageIQ::Providers::Openstack::RefreshParserCommon::Images
    include ManageIQ::Providers::Openstack::RefreshParserCommon::Objects
    include ManageIQ::Providers::Openstack::RefreshParserCommon::OrchestrationStacks

    def self.ems_inv_to_hashes(ems, options = nil)
      new(ems, options).ems_inv_to_hashes
    end

    def initialize(ems, options = nil)
      @ems               = ems
      @connection        = ems.connect
      @options           = options || {}
      @data              = {}
      @data_index        = {}
      @known_flavors     = Set.new
      @resource_to_stack = {}

      @os_handle                  = ems.openstack_handle
      @compute_service            = @connection # for consistency
      @network_service            = @os_handle.detect_network_service
      @image_service              = @os_handle.detect_image_service
      @volume_service             = @os_handle.detect_volume_service
      @storage_service            = @os_handle.detect_storage_service
      @identity_service           = @os_handle.identity_service
      @orchestration_service      = @os_handle.detect_orchestration_service
    end

    def ems_inv_to_hashes
      log_header = "MIQ(#{self.class.name}.#{__method__}) Collecting data for EMS name: [#{@ems.name}] id: [#{@ems.id}]"

      $fog_log.info("#{log_header}...")
      get_flavors
      get_availability_zones
      get_tenants
      get_quotas
      get_key_pairs
      load_orchestration_stacks
      get_security_groups
      get_networks
      # get_hosts
      get_images
      get_servers
      get_volumes
      get_snapshots
      get_object_store
      get_floating_ips

      $fog_log.info("#{log_header}...Complete")

      link_vm_genealogy
      link_storage_associations
      filter_unused_disabled_flavors

      @data
    end

    private

    def servers
      @servers ||= @connection.handled_list(:servers)
    end

    def security_groups
      @security_groups ||= @network_service.handled_list(:security_groups)
    end

    def networks
      @networks ||= @network_service.handled_list(:networks)
    end

    def volumes
      # TODO: support volumes through :nova as well?
      return [] unless @volume_service.name == :cinder
      @volumes ||= @volume_service.handled_list(:volumes)
    end

    def get_flavors
      flavors = @connection.handled_list(:flavors)
      process_collection(flavors, :flavors) { |flavor| parse_flavor(flavor) }
    end

    def get_private_flavor(id)
      private_flavor = @connection.flavors.get(id)
      process_collection([private_flavor], :flavors) { |flavor| parse_flavor(flavor) }
    end

    def get_availability_zones
      azs = servers.collect(&:availability_zone)
      azs.concat(volumes.collect(&:availability_zone)).compact!
      azs.uniq!
      azs << nil # force the null availability zone for openstack
      process_collection(azs, :availability_zones) { |az| parse_availability_zone(az) }
    end

    def get_tenants
      @tenants = @os_handle.accessible_tenants.select { |t| t.name != "services" }
      process_collection(@tenants, :cloud_tenants) { |tenant| parse_tenant(tenant) }
    end

    def get_quotas
      quotas = @compute_service.quotas_for_accessible_tenants
      quotas.concat(@volume_service.quotas_for_accessible_tenants)  if @volume_service.name == :cinder
      quotas.concat(@network_service.quotas_for_accessible_tenants) if @network_service.name == :neutron

      process_collection(flatten_quotas(quotas), :cloud_resource_quotas) { |quota| parse_quota(quota) }
    end

    def get_key_pairs
      kps = @connection.handled_list(:key_pairs)
      process_collection(kps, :key_pairs) { |kp| parse_key_pair(kp) }
    end

    def get_security_groups
      process_collection(security_groups, :security_groups) { |sg| parse_security_group(sg) }
      get_firewall_rules
    end

    def get_firewall_rules
      security_groups.each do |sg|
        new_sg = @data_index.fetch_path(:security_groups, sg.id)
        new_sg[:firewall_rules] = sg.security_group_rules.collect { |r| parse_firewall_rule(r) }
      end
    end

    def get_networks
      return unless @network_service.name == :neutron

      process_collection(networks, :cloud_networks) { |n| parse_network(n) }
      get_subnets
    end

    def get_subnets
      return unless @network_service.name == :neutron

      networks.each do |n|
        new_net = @data_index.fetch_path(:cloud_networks, n.id)
        new_net[:cloud_subnets] = n.subnets.collect { |s| parse_subnet(s) }
      end
    end

    def get_volumes
      process_collection(volumes, :cloud_volumes) { |volume| parse_volume(volume) }
    end

    def get_snapshots
      return unless @volume_service.name == :cinder
      process_collection(@volume_service.handled_list(:list_snapshots_detailed,
                                                      :__request_body_index => "snapshots"),
                         :cloud_volume_snapshots) { |snap| parse_snapshot(snap) }
    end

    def get_servers
      openstack_infra_hosts = @ems.provider.try(:infra_ems).try(:hosts)
      process_collection(servers, :vms) { |server| parse_server(server, openstack_infra_hosts) }
    end

    def get_floating_ips
      ips = send("floating_ips_#{@network_service.name}")
      process_collection(ips, :floating_ips) { |ip| parse_floating_ip(ip) }
    end

    def floating_ips_neutron
      @network_service.handled_list(:floating_ips)
    end

    # maintained for legacy nova network support
    def floating_ips_nova
      @connection.handled_list(:addresses)
    end

    def link_vm_genealogy
      @data[:vms].each do |vm|
        parent_vm_uid = vm.delete(:parent_vm_uid)
        parent_vm = @data_index.fetch_path(:vms, parent_vm_uid)
        vm[:parent_vm] = parent_vm unless parent_vm.nil?
      end
    end

    def link_storage_associations
      @data[:cloud_volumes].each do |cv|
        #
        # Associations between volumes and the snapshots on which
        # they are based, if any.
        #
        base_snapshot_uid = cv.delete(:snapshot_uid)
        base_snapshot = @data_index.fetch_path(:cloud_volume_snapshots, base_snapshot_uid)
        cv[:base_snapshot] = base_snapshot unless base_snapshot.nil?
      end if @data[:cloud_volumes]
    end

    def parse_flavor(flavor)
      uid = flavor.id

      new_result = {
<<<<<<< HEAD
        :type           => "ManageIQ::Providers::Openstack::CloudManager::Flavor",
        :ems_ref        => uid,
        :name           => flavor.name,
        :enabled        => !flavor.disabled,
        :cpus           => flavor.vcpus,
        :memory         => flavor.ram.megabytes,
        :disk_size      => flavor.disk.to_i.gigabytes,
        :disk_count     => flavor.disk.to_i.gigabytes > 0 ? 1 : 0,
        # Extra keys
        :ephemeral_disk => flavor.ephemeral.to_i.gigabytes,
        :swap_disk      => flavor.swap.to_i.megabytes
=======
        :type                 => "ManageIQ::Providers::Openstack::CloudManager::Flavor",
        :ems_ref              => uid,
        :name                 => flavor.name,
        :enabled              => !flavor.disabled,
        :cpus                 => flavor.vcpus,
        :memory               => flavor.ram.megabytes,
        :root_disk_size       => flavor.disk.to_i.gigabytes,
        :swap_disk_size       => flavor.swap.to_i.megabytes,
        :ephemeral_disk_size  => flavor.ephemeral.nil? ? nil : flavor.ephemeral.to_i.gigabytes,
        :ephemeral_disk_count => if flavor.ephemeral.nil?
                                   nil
                                 elsif flavor.ephemeral.to_i > 0
                                   1
                                 else
                                   0
                                 end
>>>>>>> 8f44156b
      }

      return uid, new_result
    end

    def parse_availability_zone(az)
      if az.nil?
        uid        = "null_az"
        new_result = {
          :type    => "ManageIQ::Providers::Openstack::CloudManager::AvailabilityZoneNull",
          :ems_ref => uid
        }
      else
        uid = name = az
        new_result = {
          :type    => "ManageIQ::Providers::Openstack::CloudManager::AvailabilityZone",
          :ems_ref => uid,
          :name    => name
        }
      end

      return uid, new_result
    end

    def parse_tenant(tenant)
      uid = tenant.id

      new_result = {
        :type        => "ManageIQ::Providers::Openstack::CloudManager::CloudTenant",
        :name        => tenant.name,
        :description => tenant.description,
        :enabled     => tenant.enabled,
        :ems_ref     => uid,
      }

      return uid, new_result
    end

    def flatten_quotas(quotas)
      quotas.collect { |q| flatten_quota(q) }.flatten
    end

    # Each call to "get_quota" returns a hash of the form:
    #   {"id" => "ems_ref", "quota_key_1" => "value", "quota_key_2" => "value"}
    # we want hashes that look more like:
    #   {:cloud_tenant => 123, :service_name => "compute", :name => "quota_key_1", :value => "value"},
    #   {:cloud_tenant => 123, :service_name => "compute", :name => "quota_key_2", :value => "value"}
    # So, one input quota record will be parsed into an array of output quota records.
    def flatten_quota(quota)
      # The array of hashes returned from this block is the same as what would
      # be produced by parse_quota ... so, parse_quota just returns the same
      # hash with a compound key.
      quota.except("id", "tenant_id", "service_name").collect do |key, value|
        begin
          value = value.to_i
        rescue
          # TODO: determine a decent "error" value here
          #  -1 is a valid value from the service and means "unlimited"
          value = 0
        end
        {
          :cloud_tenant => @data_index.fetch_path(:cloud_tenants, quota["tenant_id"]),
          :service_name => quota["service_name"],
          :ems_ref      => quota["id"],
          :name         => key,
          :value        => value,
          :type         => "ManageIQ::Providers::Openstack::CloudManager::CloudResourceQuota",
        }
      end
    end

    def parse_quota(quota)
      uid = [quota["ems_ref"], quota["name"]]
      return uid, quota
    end

    def self.key_pair_type
      'ManageIQ::Providers::Openstack::CloudManager::AuthKeyPair'
    end

    def self.security_group_type
      'ManageIQ::Providers::Openstack::CloudManager::SecurityGroup'
    end

    def parse_security_group(sg)
      uid, security_group = super
      security_group[:cloud_tenant]        = @data_index.fetch_path(:cloud_tenants, sg.tenant_id)
      security_group[:orchestration_stack] = @data_index.fetch_path(:orchestration_stacks, @resource_to_stack[uid])
      return uid, security_group
    end

    # TODO: Should ICMP protocol values have their own 2 columns, or
    #   should they override port and end_port like the Amazon API.
    def parse_firewall_rule(rule)
      send("parse_firewall_rule_#{@network_service.name}", rule)
    end

    def parse_firewall_rule_neutron(rule)
      direction = (rule.direction == "egress") ? "outbound" : "inbound"

      {
        :direction             => direction,
        :ems_ref               => rule.id.to_s,
        :host_protocol         => rule.protocol.to_s.upcase,
        :network_protocol      => rule.ethertype.to_s.upcase,
        :port                  => rule.port_range_min,
        :end_port              => rule.port_range_max,
        :source_security_group => rule.remote_group_id,
        :source_ip_range       => rule.remote_ip_prefix,
      }
    end

    def parse_firewall_rule_nova(rule)
      {
        :direction             => "inbound",
        :ems_ref               => rule.id.to_s,
        :host_protocol         => rule.ip_protocol.to_s.upcase,
        :port                  => rule.from_port,
        :end_port              => rule.to_port,
        :source_security_group => data_security_groups_by_name[rule.group["name"]],
        :source_ip_range       => rule.ip_range["cidr"],
      }
    end

    def parse_network(network)
      uid     = network.id
      status  = (network.status.to_s.downcase == "active") ? "active" : "inactive"

      new_result = {
        :name                => network.name,
        :ems_ref             => uid,
        :shared              => network.shared,
        :status              => status,
        :enabled             => network.admin_state_up,
        :external_facing     => network.router_external,
        :cloud_tenant        => @data_index.fetch_path(:cloud_tenants, network.tenant_id),
        :orchestration_stack => @data_index.fetch_path(:orchestration_stacks, @resource_to_stack[uid])
      }
      return uid, new_result
    end

    def parse_subnet(subnet)
      {
        :name             => subnet.name,
        :ems_ref          => subnet.id,
        :cidr             => subnet.cidr,
        :network_protocol => "ipv#{subnet.ip_version}",
        :gateway          => subnet.gateway_ip,
        :dhcp_enabled     => subnet.enable_dhcp,
      }
    end

    def parse_volume(volume)
      log_header = "MIQ(#{self.class.name}.#{__method__})"

      uid = volume.id
      new_result = {
        :ems_ref           => uid,
        :name              => volume.display_name,
        :status            => volume.status,
        :bootable          => volume.attributes['bootable'],
        :creation_time     => volume.created_at,
        :description       => volume.display_description,
        :volume_type       => volume.volume_type,
        :snapshot_uid      => volume.snapshot_id,
        :size              => volume.size.to_i.gigabytes,
        :tenant            => @data_index.fetch_path(:cloud_tenants, volume.attributes['os-vol-tenant-attr:tenant_id']),
        :availability_zone => @data_index.fetch_path(:availability_zones, volume.availability_zone || "null_az"),
      }

      volume.attachments.each do |a|
        dev = File.basename(a['device'])
        disks = @data_index.fetch_path(:vms, a['server_id'], :hardware, :disks)

        unless disks
          $fog_log.warn "#{log_header}: Volume: #{uid}, attached to instance not visible in the scope of this EMS"
          $fog_log.warn "#{log_header}:   EMS: #{@ems.name}, Instance: #{a['server_id']}"
          next
        end

        if (disk = disks.detect { |d| d[:location] == dev })
          disk[:size] = new_result[:size]
        else
          disk = add_instance_disk(disks, new_result[:size], dev, "OpenStack Volume")
        end

        if disk
          disk[:backing]      = new_result
          disk[:backing_type] = 'CloudVolume'
        end
      end

      return uid, new_result
    end

    def parse_snapshot(snap)
      uid = snap['id']
      new_result = {
        :ems_ref       => uid,
        :name          => snap['display_name'],
        :status        => snap['status'],
        :creation_time => snap['created_at'],
        :description   => snap['display_description'],
        :size          => snap['size'].to_i.gigabytes,
        :tenant        => @data_index.fetch_path(:cloud_tenants, snap['os-extended-snapshot-attributes:project_id']),
        :volume        => @data_index.fetch_path(:cloud_volumes, snap['volume_id'])
      }
      return uid, new_result
    end

    def parse_server(server, parent_hosts = nil)
      uid = server.id

      raw_power_state = server.state || "UNKNOWN"

      flavor_uid = server.flavor["id"]
      @known_flavors << flavor_uid
      flavor = @data_index.fetch_path(:flavors, flavor_uid)
      if flavor.nil?
        get_private_flavor(flavor_uid)
        flavor = @data_index.fetch_path(:flavors, flavor_uid)
      end

      private_network = {:ipaddress => server.private_ip_address}.delete_nils
      public_network  = {:ipaddress => server.public_ip_address}.delete_nils

      if parent_hosts
        # Find associated host from OpenstackInfra
        filtered_hosts = parent_hosts.select do |x|
          x.hypervisor_hostname && server.os_ext_srv_attr_host && server.os_ext_srv_attr_host.include?(x.hypervisor_hostname.downcase)
        end
        parent_host = filtered_hosts.first
        parent_cluster = parent_host.try(:ems_cluster)
      else
        parent_host = nil
        parent_cluster = nil
      end

      parent_image_uid = server.image["id"]

      new_result = {
        :type                => "ManageIQ::Providers::Openstack::CloudManager::Vm",
        :uid_ems             => uid,
        :ems_ref             => uid,
        :name                => server.name,
        :vendor              => "openstack",
        :raw_power_state     => raw_power_state,
        :connection_state    => "connected",

        :hardware            => {
          :numvcpus         => flavor[:cpus],
          :cores_per_socket => 1,
          :logical_cpus     => flavor[:cpus],
          :memory_cpu       => flavor[:memory] / (1024 * 1024), # memory_cpu is in megabytes
          :disk_capacity    => flavor[:root_disk_size] + flavor[:ephemeral_disk_size] + flavor[:swap_disk_size],
          :disks            => [], # Filled in later conditionally on flavor
          :networks         => [], # Filled in later conditionally on what's available
        },
        :host                => parent_host,
        :ems_cluster         => parent_cluster,
        :flavor              => flavor,
        :availability_zone   => @data_index.fetch_path(:availability_zones, server.availability_zone || "null_az"),
        :key_pairs           => [@data_index.fetch_path(:key_pairs, server.key_name)].compact,
        :security_groups     => server.security_groups.collect { |sg| @data_index.fetch_path(:security_groups, sg.id) }.compact,
        :cloud_tenant        => @data_index.fetch_path(:cloud_tenants, server.tenant_id),
        :orchestration_stack => @data_index.fetch_path(:orchestration_stacks, @resource_to_stack[uid])
      }
      new_result[:hardware][:networks] << private_network.merge(:description => "private") unless private_network.blank?
      new_result[:hardware][:networks] << public_network.merge(:description => "public")   unless public_network.blank?

      new_result[:parent_vm_uid] = parent_image_uid unless parent_image_uid.nil?

      disks = new_result[:hardware][:disks]
      dev = "vda"

      if (sz = flavor[:root_disk_size]) == 0
        sz = 1.gigabytes
      end
      add_instance_disk(disks, sz, dev.dup, "Root disk")
      sz = flavor[:ephemeral_disk_size]
      add_instance_disk(disks, sz, dev.succ!.dup, "Ephemeral disk")
      sz = flavor[:swap_disk_size]
      add_instance_disk(disks, sz, dev.succ!.dup, "Swap disk")

      return uid, new_result
    end

    def parse_floating_ip(ip)
      send("parse_floating_ip_#{@network_service.name}", ip)
    end

    def parse_floating_ip_neutron(ip)
      uid     = ip.id
      address = ip.floating_ip_address

      associated_vm = find_vm_associated_with_floating_ip(address)

      new_result = {
        :type         => "ManageIQ::Providers::Openstack::CloudManager::FloatingIp",
        :ems_ref      => uid,
        :address      => address,

        :vm           => associated_vm,
        :cloud_tenant => @data_index.fetch_path(:cloud_tenants, ip.tenant_id)
      }

      return uid, new_result
    end

    # maintained for legacy nova network support
    def parse_floating_ip_nova(ip)
      uid     = ip.id
      address = ip.ip

      associated_vm = find_vm_associated_with_floating_ip(address)

      new_result = {
        :type    => "ManageIQ::Providers::Openstack::CloudManager::FloatingIp",
        :ems_ref => uid,
        :address => address,

        :vm      => associated_vm
      }

      return uid, new_result
    end

    #
    # Helper methods
    #

    def find_vm_associated_with_floating_ip(ip_address)
      @data[:vms].detect do |v|
        v.fetch_path(:hardware, :networks).to_miq_a.detect do |n|
          n[:description] == "public" && n[:ipaddress] == ip_address
        end
      end
    end

    def data_security_groups_by_name
      @data_security_groups_by_name ||= @data[:security_groups].index_by { |sg| sg[:name] }
    end

    def add_instance_disk(disks, size, location, name)
      super(disks, size, location, name, "openstack")
    end
  end
end<|MERGE_RESOLUTION|>--- conflicted
+++ resolved
@@ -197,19 +197,6 @@
       uid = flavor.id
 
       new_result = {
-<<<<<<< HEAD
-        :type           => "ManageIQ::Providers::Openstack::CloudManager::Flavor",
-        :ems_ref        => uid,
-        :name           => flavor.name,
-        :enabled        => !flavor.disabled,
-        :cpus           => flavor.vcpus,
-        :memory         => flavor.ram.megabytes,
-        :disk_size      => flavor.disk.to_i.gigabytes,
-        :disk_count     => flavor.disk.to_i.gigabytes > 0 ? 1 : 0,
-        # Extra keys
-        :ephemeral_disk => flavor.ephemeral.to_i.gigabytes,
-        :swap_disk      => flavor.swap.to_i.megabytes
-=======
         :type                 => "ManageIQ::Providers::Openstack::CloudManager::Flavor",
         :ems_ref              => uid,
         :name                 => flavor.name,
@@ -226,7 +213,6 @@
                                  else
                                    0
                                  end
->>>>>>> 8f44156b
       }
 
       return uid, new_result
@@ -505,7 +491,7 @@
       if (sz = flavor[:root_disk_size]) == 0
         sz = 1.gigabytes
       end
-      add_instance_disk(disks, sz, dev.dup, "Root disk")
+      add_instance_disk(disks, sz, dev.dup,       "Root disk")
       sz = flavor[:ephemeral_disk_size]
       add_instance_disk(disks, sz, dev.succ!.dup, "Ephemeral disk")
       sz = flavor[:swap_disk_size]

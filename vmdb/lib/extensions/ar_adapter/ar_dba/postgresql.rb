--- conflicted
+++ resolved
@@ -180,27 +180,6 @@
         return nil
       end
 
-<<<<<<< HEAD
-      def configuration_settings
-        data = select(<<-SQL, "Configuration Settings")
-                          SELECT *
-                            FROM pg_settings
-                            ORDER BY name
-                         SQL
-
-        data.each do |datum|
-          # Synthesize short_desc and extra_desc into a new field called description
-          datum['description']  = datum['short_desc']
-          datum['description'] += "  #{datum['extra_desc']}" unless datum['extra_desc'].nil?
-
-          datum.keys.each { |key| datum[key] ||= "" }
-        end
-
-        data.to_a
-      end
-
-=======
->>>>>>> 9e88f1fd
       # Taken from: https://github.com/bucardo/check_postgres/blob/2.19.0/check_postgres.pl#L3492
       # and referenced here: http://wiki.postgresql.org/wiki/Show_database_bloat
       # check_postgres is Copyright (C) 2007-2012, Greg Sabino Mullane

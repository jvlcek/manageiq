--- conflicted
+++ resolved
@@ -11,12 +11,8 @@
   belongs_to  :ext_management_system, :foreign_key => "ems_id"
   has_many :labels, :class_name => CustomAttribute, :as => :resource, :conditions => {:section => "labels"}
   belongs_to :container_node
-<<<<<<< HEAD
   has_and_belongs_to_many :container_services, :join_table => :container_groups_container_services
-=======
-  has_and_belongs_to_many :container_services
   belongs_to :container_replicator
->>>>>>> 0ca6778d
 
   # validates :restart_policy, :inclusion => { :in => %w(always onFailure never) }
   # validates :dns_policy, :inclusion => { :in => %w(ClusterFirst Default) }

module Metric::Common
  extend ActiveSupport::Concern
  included do
    belongs_to  :resource, :polymorphic => true
    belongs_to  :time_profile
    has_many    :vim_performance_tag_values, :as => :metric, :dependent => :destroy

    belongs_to  :parent_host,        :class_name => "Host"
    belongs_to  :parent_ems_cluster, :class_name => "EmsCluster"
    belongs_to  :parent_storage,     :class_name => "Storage"
    belongs_to  :parent_ems,         :class_name => "ExtManagementSystem"

<<<<<<< HEAD
    scope :daily,    -> { where(:capture_interval_name => 'daily') }
    scope :hourly,   -> { where(:capture_interval_name => 'hourly') }
    scope :realtime, -> { where(:capture_interval_name => 'realtime') }
=======
    validates :timestamp, :presence => true

    scope :daily,    :conditions => {:capture_interval_name => 'daily'}
    scope :hourly,   :conditions => {:capture_interval_name => 'hourly'}
    scope :realtime, :conditions => {:capture_interval_name => 'realtime'}
>>>>>>> 0ca6778d

    include ReportableMixin

    serialize :assoc_ids
    serialize :min_max   # TODO: Move this to MetricRollup

    virtual_column :v_derived_storage_used, :type => :float

    [
      :cpu_ready_delta_summation,
      :cpu_wait_delta_summation,
      :cpu_used_delta_summation
    ].each do |c|
      vcol = "v_pct_#{c}".to_sym
      virtual_column vcol, :type => :float
      define_method(vcol) { v_calc_pct_of_cpu_time(vcol) }
    end

    attr_accessor :inside_time_profile, :time_profile_adjusted_timestamp

    virtual_column :v_date, :type => :datetime
    virtual_column :v_time, :type => :datetime

    virtual_column :v_derived_vm_count,            :type => :integer
    virtual_column :v_derived_host_count,          :type => :integer
    virtual_column :v_derived_cpu_reserved_pct,    :type => :float
    virtual_column :v_derived_memory_reserved_pct, :type => :float
  end

  def v_find_min_max(vcol)
    interval, mode = vcol.to_s.split("_")[1..2]
    col = vcol.to_s.split("_")[3..-1].join("_")

    return nil unless interval == "daily" && self.capture_interval == 1.day

    cond = ["resource_type = ? and resource_id = ? and capture_interval_name = 'hourly' and timestamp >= ? and timestamp < ?",
      self.resource_type, self.resource_id, self.timestamp.to_date.to_s,  (self.timestamp + 1.day).to_date.to_s]
    direction = mode == "min" ? "ASC" : "DESC"
    rec = MetricRollup.where(cond).order("#{col} #{direction}").first
    return rec.nil? ? nil : rec.send(col)
  end

  def v_derived_storage_used
    return nil if self.derived_storage_total.nil? || self.derived_storage_free.nil?
    self.derived_storage_total - self.derived_storage_free
  end

  def min_max_v_derived_storage_used(mode)
    cond = ["resource_type = ? and resource_id = ? and capture_interval_name = 'hourly' and timestamp >= ? and timestamp < ?",
      self.resource_type, self.resource_id, self.timestamp.to_date.to_s, (self.timestamp + 1.day).to_date.to_s]
    meth = mode == :min ? :first : :last
    recs = MetricRollup.where(cond)
    rec = recs.sort {|a,b| ( a.v_derived_storage_used && b.v_derived_storage_used ) ? ( a.v_derived_storage_used <=> b.v_derived_storage_used ) : ( a.v_derived_storage_used ? 1 : -1 ) }.send(meth)
    return rec.nil? ? nil : rec.v_derived_storage_used
  end

  def min_v_derived_storage_used
    @min_v_derived_storage_used ||= self.min_max_v_derived_storage_used(:min)
  end

  def max_v_derived_storage_used
    @max_v_derived_storage_used ||= self.min_max_v_derived_storage_used(:max)
  end

  CHILD_ROLLUP_INTERVAL = {
    "realtime" => [20, 1],
    "hourly"   => [20, 60 * Metric::Capture::Vim::REALTIME_METRICS_PER_MINUTE],
    "daily"    => [1.hour, 24]
  }
  def v_calc_pct_of_cpu_time(vcol)
    col = vcol.to_s.split("_")[2..-1].join("_")
    return nil if self.send(col).nil?

    int, default_intervals_in_rollup = CHILD_ROLLUP_INTERVAL[self.capture_interval_name]
    ints_in_rollup = if self.capture_interval_name == 'hourly'
      self.resource_type == 'VmOrTemplate' ? (self.intervals_in_rollup || default_intervals_in_rollup) : default_intervals_in_rollup
    else
      1 # Special case daily because the value for that interval is and average for 1 hour
    end
    elapsed_time = (ints_in_rollup * int * 1000.0)
    return 0 if elapsed_time == 0

    raw_val = ((self.send(col) / elapsed_time))

    # A different calculation is necessary for Host, Cluster, EMS, etc.
    # We need to divide by the number of running VMs since the is an aggregation of the millisend values of all the child VMs
    unless self.resource_type == 'VmOrTemplate'
      return 0 if self.derived_vm_count_on.nil? || self.derived_vm_count_on == 0
      raw_val = (raw_val / self.derived_vm_count_on)
    end

    (raw_val * 1000.0).round / 10.0
  end

  def v_date
    self.timestamp
  end

  def v_time
    self.timestamp
  end

  def v_derived_vm_count
    (self.derived_vm_count_on || 0) + (self.derived_vm_count_off || 0)
  end

  def v_derived_host_count
    (self.derived_host_count_on || 0) + (self.derived_host_count_off || 0)
  end

  def v_derived_cpu_reserved_pct
    return nil if self.derived_cpu_reserved.nil? || self.derived_cpu_available.nil? || derived_cpu_available == 0
    (self.derived_cpu_reserved / self.derived_cpu_available * 100)
  end

  def v_derived_memory_reserved_pct
    return nil if self.derived_memory_reserved.nil? || self.derived_memory_available.nil? || derived_memory_available == 0
    (self.derived_memory_reserved / self.derived_memory_available * 100)
  end

  def apply_time_profile(profile)
    method = "apply_time_profile_#{self.capture_interval_name}"
    return self.send(method, profile) if self.respond_to?(method)
  end

  def apply_time_profile_hourly(profile)
    unless profile.ts_in_profile?(self.timestamp)
      self.inside_time_profile = false
      self.nil_out_values_for_apply_time_profile
      $log.debug("MIQ(#{self.class.name}.apply_time_profile_hourly) Hourly Timestamp: [#{self.timestamp}] is outside of time profile: [#{profile.description}]")
    else
      self.inside_time_profile = true
    end
    return self.inside_time_profile
  end

  def apply_time_profile_daily(profile)
    unless profile.ts_day_in_profile?(self.timestamp)
      self.inside_time_profile = false
      self.nil_out_values_for_apply_time_profile
      $log.debug("MIQ(#{self.class.name}.apply_time_profile_daily) Daily Timestamp: [#{self.timestamp}] is outside of time profile: [#{profile.description}]")
    else
      self.inside_time_profile = true
    end
    return self.inside_time_profile
  end

  def nil_out_values_for_apply_time_profile
    (Metric::Rollup::ROLLUP_COLS + ["assoc_ids", "min_max"]).each {|c| self.send("#{c}=", nil)}
  end
end<|MERGE_RESOLUTION|>--- conflicted
+++ resolved
@@ -10,17 +10,11 @@
     belongs_to  :parent_storage,     :class_name => "Storage"
     belongs_to  :parent_ems,         :class_name => "ExtManagementSystem"
 
-<<<<<<< HEAD
+    validates :timestamp, :presence => true
+
     scope :daily,    -> { where(:capture_interval_name => 'daily') }
     scope :hourly,   -> { where(:capture_interval_name => 'hourly') }
     scope :realtime, -> { where(:capture_interval_name => 'realtime') }
-=======
-    validates :timestamp, :presence => true
-
-    scope :daily,    :conditions => {:capture_interval_name => 'daily'}
-    scope :hourly,   :conditions => {:capture_interval_name => 'hourly'}
-    scope :realtime, :conditions => {:capture_interval_name => 'realtime'}
->>>>>>> 0ca6778d
 
     include ReportableMixin
 

require File.expand_path('Gemfile.global.rb', File.dirname(__FILE__))

# Load the lib Gemfile (includes the source)
MiqBundler.include_gemfile("../lib/Gemfile", binding)

#
# VMDB specific gems
#

gem "jquery-rjs", "=0.1.1", :git => 'https://github.com/amatsuda/jquery-rjs.git'
gem 'angularjs-rails', '=1.2.4'
gem 'jquery-rails', "=2.1.4"
gem 'jquery-hotkeys-rails'

# On MS Windows run "bundle config --local build.libv8 --with-system-v8" first

gem "sprockets-sass",  "~>1.2.0"
gem "sprockets-less",  "~>0.6.1"
gem 'therubyracer', :require => false, :platform => :ruby
gem 'less-rails',   :require => false

# Vendored and required
# TODO: Fix AWS tests now that our api specs and the soap4r 1.6.0 specs pass on 1.8.7/1.9.3
<<<<<<< HEAD
gem "rails",                          :git => "git://github.com/rails/rails.git", :branch => "4-2-stable"
=======
gem "rails",                          "=3.2.17",                         :git => "git://github.com/ManageIQ/rails.git", :tag => "vendored-3.2.17-14"
>>>>>>> 0ca6778d
gem "ruport",                         "=1.7.0",                          :git => "git://github.com/ManageIQ/ruport.git", :tag => "v1.7.0-2"
gem 'activerecord-deprecated_finders', :require => 'active_record/deprecated_finders', :git => "git://github.com/rails/activerecord-deprecated_finders"

# Vendored but not required
#gem "actionwebservice",               "=3.1.0",       :require => false, :git => "git://github.com/ManageIQ/actionwebservice.git", :tag => "v3.1.0-1"
gem "net-ldap",                       "~>0.7.0",      :require => false
gem "rubyrep",                        "=1.2.0",       :require => false, :git => "git://github.com/ManageIQ/rubyrep.git", :branch => "rails4"
gem "soap4r",                         "=1.6.0",       :require => false, :git => "git://github.com/ManageIQ/soap4r.git", :tag => "v1.6.0-2"
gem "simple-rss",                     "~>1.3.1",      :require => false
gem "winrm",                          "=1.1.3",       :require => false, :git => "git://github.com/ManageIQ/WinRM.git", :tag => "v1.1.3-1"
gem "ziya",                           "=2.3.0",       :require => false, :git => "git://github.com/ManageIQ/ziya.git", :tag => "v2.3.0-2"

# Not vendored, but required
gem "acts_as_list",                   "~>0.1.4"
gem "acts_as_tree",                   "~>2.1.0"  # acts_as_tree needs to be required so that it loads before ancestry
# In 1.9.3: Time.parse uses british version dd/mm/yyyy instead of american version mm/dd/yyyy
# american_date fixes this to be compatible with 1.8.7 until all callers can be converted to the 1.9.3 format prior to parsing.
# See miq_expression_spec Date/Time Support examples.
# https://github.com/jeremyevans/ruby-american_date
gem "american_date"
gem "default_value_for",             :git => 'https://github.com/FooBarWidget/default_value_for.git'
gem "thin",                           "~>1.3.1"  # Used by rails server through rack
gem "bcrypt-ruby",                    "~> 3.0.1"
gem 'outfielding-jqplot-rails',       "= 1.0.8"
gem "responders",                     "~> 2.0"
gem 'secure_headers'
gem 'mime-types'
# Needed by the REST API
gem "jbuilder",                       "~>2.0.7"
<<<<<<< HEAD
gem "gettext_i18n_rails"
gem 'rails-i18n', github: 'svenfuchs/rails-i18n', branch: 'master'
=======
gem "gettext_i18n_rails",             "~>1.2.3"
gem "rails-i18n",                     "~> 3.0.0"
>>>>>>> 0ca6778d

# Not vendored and not required
gem "ancestry",                       "~>2.1.0",      :require => false
gem "aws-sdk",                        "~>1.56.0",     :require => false
gem 'dalli',                          "~>2.2.1",      :require => false
gem "elif",                           "=0.1.0",       :require => false
gem "haml",                           "~>4.0.5",      :require => false
gem 'haml-rails',                     "~> 0.4",       :require => false
gem "inifile",                        "~>3.0",        :require => false
gem "logging",                        "~>1.6.1",      :require => false  # Ziya depends on this
gem "net-ping",                       "~>1.7.4",      :require => false
gem "net-sftp",                       "~>2.0.5",      :require => false
gem "net-ssh",                        "~>2.9.1",      :require => false
gem "open4",                          "~>1.3.0",      :require => false
#gem "ovirt_metrics",                  "~>1.0.1",      :require => false
gem "pg",                             "~>0.15.0",     :require => false

gem "ruby-progressbar",               "~>0.0.10",     :require => false
gem "rufus-scheduler",                "~>2.0.19",     :require => false
gem "savon",                          "~>2.2.0",      :require => false  # Automate uses this for simple SOAP Integration
gem "snmp",                           "~>1.1.0",      :require => false
gem "uglifier",                       "~>2.4.0",      :require => false
gem "novnc-rails",                    "~>0.2"
gem 'spice-html5-rails'

### Start of gems excluded from the appliances.
# The gems listed below do not need to be packaged until we find it necessary or useful.
# Only add gems here that we do not need on an appliance.
#
unless ENV['APPLIANCE']
  group :development do
    gem "ruby-prof",                    :require => false

    gem "ruby-graphviz",                :require => false  # Used by state_machine:draw Rake Task
    # used for finding translations
    gem "gettext",          "3.1.4",    :require => false
    # used for finding translations inside HAML
    gem 'ruby_parser',                  :require => false
  end

  group :test do
    gem "brakeman",         "~>2.0",    :require => false

    gem "shoulda-matchers", "~>1.0.0",  :require => false
    gem "factory_girl",     "~>4.5.0",  :require => false

    gem "capybara",         "~>2.1.0",  :require => false
  end

  group :development, :test, :metric_fu do
    gem "rspec-rails",      "~>2.14.0"
  end

  group :metric_fu do
    gem "metric_fu",           :require => false, :git => "git://github.com/ManageIQ/metric_fu.git", :tag => "v3.0.0-3"
    gem "simplecov-rcov-text", ">= 0.0.3", :require => false
  end

  # Debuggers:
  #   Enable either the rubymine debugger OR one of the CLI debuggers in your Gemfile, not both.
  #     http://devnet.jetbrains.net/thread/431168?tstart=0
  #   After creating/updating the Gemfile.dev.rb as described below, run bundle install.
  #
  # for rubymine: the latest rubymine should install the correct debuggers and require them automatically, but if needed
  # copy the following lines to Gemfile.dev.rb and start the debugger through rubymine
  #   gem "ruby-debug-base19x", "~> 0.11.30.pre10", :require => false
  #   gem "ruby-debug-ide",     "~> 0.4.17.beta14", :require => false
  #
  # for the CLI fast debugger: copy the following line to Gemfile.dev.rb and start the debugger via: require 'debugger'; debugger
  #   gem "debugger",           "~>1.2.0",          :require => false
  #
  # for the Old CLI fast debugger: copy the following line to Gemfile.dev.rb and start the debugger via: require 'ruby-debug'; debugger
  #   gem "ruby-debug19",       "~>0.11.6",         :require => false
  #   gem "ruby-debug-base19",  "~>0.11.25",        :require => false
  #
  # for the ruby debug standard library start the debugger via: require 'debug'; debugger
end

#
# Custom Gemfile modifications
#

# Load developer specific Gemfile
#   Developers can create a file called Gemfile.dev.rb containing any gems for
#   their local development.  This can be any gem under evaluation that other
#   developers may not need or may not easily install, such as rails-dev-boost,
#   any git based gem, and compiled gems like rbtrace or memprof.
if File.exist?(File.expand_path("Gemfile.dev.rb", File.dirname(__FILE__)))
  MiqBundler.include_gemfile("Gemfile.dev.rb", binding)
end

# Load plugins that are packaged as Gems
Dir["#{File.dirname(__FILE__)}/bundler.d/*.rb"].each do |bundle|
  MiqBundler.include_gemfile(bundle, binding)
end
<|MERGE_RESOLUTION|>--- conflicted
+++ resolved
@@ -21,11 +21,7 @@
 
 # Vendored and required
 # TODO: Fix AWS tests now that our api specs and the soap4r 1.6.0 specs pass on 1.8.7/1.9.3
-<<<<<<< HEAD
 gem "rails",                          :git => "git://github.com/rails/rails.git", :branch => "4-2-stable"
-=======
-gem "rails",                          "=3.2.17",                         :git => "git://github.com/ManageIQ/rails.git", :tag => "vendored-3.2.17-14"
->>>>>>> 0ca6778d
 gem "ruport",                         "=1.7.0",                          :git => "git://github.com/ManageIQ/ruport.git", :tag => "v1.7.0-2"
 gem 'activerecord-deprecated_finders', :require => 'active_record/deprecated_finders', :git => "git://github.com/rails/activerecord-deprecated_finders"
 
@@ -55,13 +51,8 @@
 gem 'mime-types'
 # Needed by the REST API
 gem "jbuilder",                       "~>2.0.7"
-<<<<<<< HEAD
 gem "gettext_i18n_rails"
 gem 'rails-i18n', github: 'svenfuchs/rails-i18n', branch: 'master'
-=======
-gem "gettext_i18n_rails",             "~>1.2.3"
-gem "rails-i18n",                     "~> 3.0.0"
->>>>>>> 0ca6778d
 
 # Not vendored and not required
 gem "ancestry",                       "~>2.1.0",      :require => false

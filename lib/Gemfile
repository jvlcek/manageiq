--- conflicted
+++ resolved
@@ -11,7 +11,6 @@
 #       this file, the directories resolve correctly.
 
 # Locally modified and required
-<<<<<<< HEAD
 gem "activesupport", :git => "git://github.com/rails/rails.git", :branch => "4-2-stable"
 
 # ActiveRecord is used by appliance_console
@@ -27,14 +26,14 @@
 gem "ffi-vix_disk_lib",     "~>1.0.1",       :require => false  # used by lib/VixDiskLib
 gem "fog",                  "~>1.29.0",      :require => false
 gem "httpclient",           "~>2.5.3",       :require => false
-gem "io-extra",             "~>1.2.8",       :require => false
-gem "linux_admin",          ">=0.10", "<1",  :require => false
+gem "linux_admin",          ">=0.10.1", "<1", :require => false
 gem "log4r",                "=1.1.8",        :require => false
 gem "memoist",              "~>0.11.0",      :require => false
 gem "more_core_extensions", "~>1.2.0",       :require => false
 gem "nokogiri",             "~>1.6.0",       :require => false
-gem "ovirt",                "~>0.4.1",       :require => false
-gem "kubeclient",           ">=0.1.11",      :require => false
+gem "ovirt",                "~>0.4.2",        :require => false
+gem "kubeclient",           ">=0.1.16",       :require => false
+gem "openshift_client",     ">=0.0.5",        :require => false
 gem "rest-client",                           :require => false, :git => "git://github.com/rest-client/rest-client.git", :ref => "08480eb86aef1e"
 gem "parallel",             "~>0.5.21",      :require => false
 gem "Platform",             "=0.4.0",        :require => false
@@ -43,41 +42,8 @@
 gem "uuidtools",            "~>2.1.3",       :require => false
 gem "sass",                 "3.1.20",        :require => false
 gem "trollop",              "~>2.0",      :require => false
-=======
-gem "activesupport", "=3.2.17", :git => "git://github.com/ManageIQ/rails.git", :tag => "vendored-3.2.17-14"
-
-# ActiveRecord is used by appliance_console
-gem "activerecord",  "=3.2.17", :git => "git://github.com/ManageIQ/rails.git", :tag => "vendored-3.2.17-14"
-
-# Not locally modified and not required
-gem "awesome_spawn",        "~> 1.3",         :require => false
-gem "binary_struct",        "~> 2.0",         :require => false
-gem "excon",                "~>0.40",         :require => false
-gem "ezcrypto",             "=0.7",           :require => false
-gem "facade",               "~>1.0.5",        :require => false  # Used by util/pathname2.rb
-gem "ffi",                  "~>1.9.3",        :require => false
-gem "ffi-vix_disk_lib",     "~>1.0.1",        :require => false  # used by lib/VixDiskLib
-gem "fog",                  "~>1.29.0",       :require => false
-gem "httpclient",           "~>2.5.3",        :require => false
-gem "linux_admin",          ">=0.10.1", "<1", :require => false
-gem "log4r",                "=1.1.8",         :require => false
-gem "memoist",              "~>0.11.0",       :require => false
-gem "more_core_extensions", "~>1.2.0",        :require => false
-gem "nokogiri",             "~>1.5.0",        :require => false
-gem "ovirt",                "~>0.4.2",        :require => false
-gem "kubeclient",           ">=0.1.16",       :require => false
-gem "openshift_client",     ">=0.0.5",        :require => false
-gem "rest-client",                            :require => false, :git => "git://github.com/rest-client/rest-client.git", :ref => "08480eb86aef1e"
-gem "parallel",             "~>0.5.21",       :require => false
-gem "Platform",             "=0.4.0",         :require => false
-gem "rubyzip",              "=0.9.5",         :require => false  # TODO: Review 0.9.7 breaking log collection in FB14646
-gem "rufus-lru",            "~>1.0.3",        :require => false
-gem "uuidtools",            "~>2.1.3",        :require => false
-gem "sass",                 "3.1.20",         :require => false
-gem "trollop",              "~>2.0",          :require => false
->>>>>>> 0ca6778d
 gem "psych",                "~>2.0.12"
-gem "apipie-bindings",      "~>0.0.12",       :require => false
+gem "apipie-bindings",      "~>0.0.12",      :require => false
 
 # qpid group is needed to gate the inclusion of qpid_messaging gem on platforms
 # where the qpid-cpp-client-devel package is not available.  This includes

raise "Ruby versions less than 2.0 are unsupported!" if RUBY_VERSION < "2.0.0"

source 'https://rubygems.org'

gem "bundler", "~>1.3"
gem "rake",    "~>10.1"
gem "iniparse"


# NOTE: Must use fully qualified paths here so that when vmdb/Gemfile pulls in
#       this file, the directories resolve correctly.

# Locally modified and required
gem "activesupport", :git => "git://github.com/rails/rails.git", :branch => "4-2-stable"

# ActiveRecord is used by appliance_console
gem "activerecord",  :git => "git://github.com/rails/rails.git", :branch => "4-2-stable"

# Not locally modified and not required
gem "awesome_spawn",        "~> 1.3",        :require => false
gem "binary_struct",        "~> 2.0",        :require => false
gem "excon",                "~>0.40",        :require => false
gem "ezcrypto",             "=0.7",          :require => false
gem "facade",               "~>1.0.5",       :require => false  # Used by util/pathname2.rb
gem "ffi",                  "~>1.9.3",       :require => false
gem "ffi-vix_disk_lib",     "~>1.0.1",       :require => false  # used by lib/VixDiskLib
gem "fog",                  "~>1.28.0",      :require => false
gem "httpclient",           "~>2.5.3",       :require => false
gem "io-extra",             "~>1.2.8",       :require => false
gem "linux_admin",          ">=0.10", "<1",  :require => false
gem "log4r",                "=1.1.8",        :require => false
gem "memoist",              "~>0.11.0",      :require => false
gem "more_core_extensions", "~>1.2.0",       :require => false
<<<<<<< HEAD
gem "nokogiri",             "~>1.6.0",       :require => false
gem "ovirt",                "~>0.3.0",       :require => false
gem "kubeclient",           ">=0.1.3",       :require => false
=======
gem "nokogiri",             "~>1.5.0",       :require => false
gem "ovirt",                "~>0.4.0",       :require => false
gem "kubeclient",           ">=0.1.4",       :require => false
gem "rest-client",                           :require => false, :git => "git://github.com/rest-client/rest-client.git", :ref => "08480eb86aef1e"
>>>>>>> 20c8c0c3
gem "parallel",             "~>0.5.21",      :require => false
gem "Platform",             "=0.4.0",        :require => false
gem "rubyzip",              "=0.9.5",        :require => false  # TODO: Review 0.9.7 breaking log collection in FB14646
gem "rufus-lru",            "~>1.0.3",       :require => false
gem "uuidtools",            "~>2.1.3",       :require => false
gem "sass",                 "3.1.20",        :require => false
gem "trollop",              "~>1.16.2",      :require => false
gem "psych",                "~>2.0.12"
gem "foreman_api",          "~>0.1.11",      :require => false  # used by lib/manageiq_foreman

# qpid group is needed to gate the inclusion of qpid_messaging gem on platforms
# where the qpid-cpp-client-devel package is not available.  This includes
# OSX, Windows, and CruiseControl machines.
group :qpid do
  gem "qpid_messaging", "~>0.20.0",    :require => false
end

# Grouping this mainly to stay consistent with qpid--the other amqp library.  In
# a production build, the qpid and rabbit groups should be included
group :rabbit do
  gem "bunny",          "~>1.0.4",    :require => false
end

group :appliance do
  gem "highline", "~> 1.6.21", :require => false  # Needed for the appliance_console
  #gem "minitest", "<  5",      :require => false  # HACK to run test suite on SCL ruby
  gem "rdoc",                  :require => false  # HACK to run test suite on SCL ruby
end

# Locally modified but not required
gem "handsoap",    "~>0.2.5",   :require => false, :git => "git://github.com/ManageIQ/handsoap.git", :tag => "v0.2.5-2"
gem "rubywbem",    :require => false, :git => "git://github.com/ManageIQ/rubywbem.git", :branch => "rubywbem_0_1_0"

### Start of gems excluded from the appliances.
# The gems listed below do not need to be packaged until we find it necessary or useful.
# Only add gems here that we do not need on an appliance.
#
unless ENV['APPLIANCE']
  group :test do
    gem "camcorder",              :require => false
    gem "jasmine",    "~>2.0",    :require => false
    gem "rspec",      "~>2.14.0", :require => false
    gem "rspec-fire", "~>1.3.0",  :require => false
    gem "timecop",    "~>0.5.3",  :require => false
    gem "xml-simple", "=1.0.12",  :require => false  # Used by test/xml/tc_xmlhash_methods.rb
    gem "vcr",        "~>2.6",    :require => false  # Used by manageiq-foreman
    gem "webmock",                :require => false  # Used by vcr / manageiq-foreman
  end
end<|MERGE_RESOLUTION|>--- conflicted
+++ resolved
@@ -31,16 +31,10 @@
 gem "log4r",                "=1.1.8",        :require => false
 gem "memoist",              "~>0.11.0",      :require => false
 gem "more_core_extensions", "~>1.2.0",       :require => false
-<<<<<<< HEAD
 gem "nokogiri",             "~>1.6.0",       :require => false
-gem "ovirt",                "~>0.3.0",       :require => false
-gem "kubeclient",           ">=0.1.3",       :require => false
-=======
-gem "nokogiri",             "~>1.5.0",       :require => false
 gem "ovirt",                "~>0.4.0",       :require => false
 gem "kubeclient",           ">=0.1.4",       :require => false
 gem "rest-client",                           :require => false, :git => "git://github.com/rest-client/rest-client.git", :ref => "08480eb86aef1e"
->>>>>>> 20c8c0c3
 gem "parallel",             "~>0.5.21",      :require => false
 gem "Platform",             "=0.4.0",        :require => false
 gem "rubyzip",              "=0.9.5",        :require => false  # TODO: Review 0.9.7 breaking log collection in FB14646
